// InvalidateBlock functional tests (ported to test2)

#include "infra/simulated_network.hpp"
#include "infra/simulated_node.hpp"
#include "chain/chainparams.hpp"
#include "catch_amalgamated.hpp"

using namespace coinbasechain;
using namespace coinbasechain::test;

static void SetZeroLatency(SimulatedNetwork& network) {
    SimulatedNetwork::NetworkConditions c; c.latency_min=c.latency_max=std::chrono::milliseconds(0); c.jitter_max=std::chrono::milliseconds(0); network.SetNetworkConditions(c);
}

struct InvalidateBlockTestSetup2 {
    InvalidateBlockTestSetup2() {
        coinbasechain::chain::GlobalChainParams::Select(coinbasechain::chain::ChainType::REGTEST);
    }
};
static InvalidateBlockTestSetup2 invalidate_block_test_setup2;

TEST_CASE("InvalidateBlock - Basic invalidation with reorg (test2)", "[invalidateblock][functional][network]") {
    SimulatedNetwork network(25001);
    SetZeroLatency(network);

    // Test scenario: Node builds chain, invalidates middle block, builds alternative chain
    // This tests that InvalidateBlock properly rewinds the chain and allows reorg
    SimulatedNode node1(1, &network);

    // Node1 mines initial chain A-B-C
    uint256 blockA = node1.MineBlock();
    uint256 blockB = node1.MineBlock();
    uint256 blockC = node1.MineBlock();

    network.AdvanceTime(network.GetCurrentTime() + 100);

    CHECK(node1.GetTipHeight() == 3);
    CHECK(node1.GetTipHash() == blockC);

    // Invalidate blockB - should rewind to blockA
    bool invalidated = node1.GetChainstate().InvalidateBlock(blockB);
    REQUIRE(invalidated);
    CHECK(node1.GetTipHeight() == 1);
    CHECK(node1.GetTipHash() == blockA);

    // Mine alternative chain D-E-F-G (longer than original B-C)
    uint256 blockD = node1.MineBlock();
    uint256 blockE = node1.MineBlock();
    uint256 blockF = node1.MineBlock();
    uint256 blockG = node1.MineBlock();
    network.AdvanceTime(network.GetCurrentTime() + 100);
<<<<<<< HEAD
=======
    CHECK(node2.GetTipHeight() == 4);

    node2.ConnectTo(1);
    // With outbound-only header sync (Core parity), ensure the lagging node (node1)
    // also has an OUTBOUND connection to the announcer so it will initiate GETHEADERS.
    node1.ConnectTo(2);
    for (int i = 0; i < 100; i++) network.AdvanceTime(network.GetCurrentTime() + 100);
>>>>>>> 170ea415

    // Should be on new chain A-D-E-F-G (height 5)
    CHECK(node1.GetTipHeight() == 5);
    CHECK(node1.GetTipHash() == blockG);
}

TEST_CASE("InvalidateBlock - Competing chains (test2)", "[invalidateblock][functional][network]") {
    SimulatedNetwork network(25002);
    SetZeroLatency(network);

    SimulatedNode miner1(1, &network);
    SimulatedNode miner2(2, &network);
    SimulatedNode observer(3, &network);

    for (int i = 0; i < 10; i++) (void)miner1.MineBlock();

    miner2.ConnectTo(1);
    observer.ConnectTo(1);
    uint64_t t=100; network.AdvanceTime(t);
    for (int i = 0; i < 30; i++) { t+=100; network.AdvanceTime(t);} 
    CHECK(miner2.GetTipHeight()==10); CHECK(observer.GetTipHeight()==10);

    miner2.DisconnectFrom(1); observer.DisconnectFrom(1); t+=100; network.AdvanceTime(t);

    std::vector<uint256> chainA; for (int i=0;i<5;i++) chainA.push_back(miner1.MineBlock());
    std::vector<uint256> chainB; for (int i=0;i<7;i++) chainB.push_back(miner2.MineBlock());

    observer.ConnectTo(1); t+=100; network.AdvanceTime(t);
    for (int i = 0; i < 20; i++) { t+=100; network.AdvanceTime(t);} 
    CHECK(observer.GetTipHeight()==15);

    observer.ConnectTo(2); t+=100; network.AdvanceTime(t);
    for (int i = 0; i < 30; i++) { t+=100; network.AdvanceTime(t);} 
    CHECK(observer.GetTipHeight()==17);
    CHECK(observer.GetTipHash()==miner2.GetTipHash());

    // Invalidate first block of chain B
    bool invalidated = observer.GetChainstate().InvalidateBlock(chainB[0]);
    REQUIRE(invalidated);
    CHECK(observer.GetTipHeight() <= 10);
    observer.GetChainstate().ActivateBestChain(nullptr);
    t+=100; network.AdvanceTime(t);
    CHECK(observer.GetTipHeight()==15);
    CHECK(observer.GetTipHash()==chainA.back());
}<|MERGE_RESOLUTION|>--- conflicted
+++ resolved
@@ -23,11 +23,9 @@
     SimulatedNetwork network(25001);
     SetZeroLatency(network);
 
-    // Test scenario: Node builds chain, invalidates middle block, builds alternative chain
-    // This tests that InvalidateBlock properly rewinds the chain and allows reorg
     SimulatedNode node1(1, &network);
+    SimulatedNode node2(2, &network);
 
-    // Node1 mines initial chain A-B-C
     uint256 blockA = node1.MineBlock();
     uint256 blockB = node1.MineBlock();
     uint256 blockC = node1.MineBlock();
@@ -37,20 +35,24 @@
     CHECK(node1.GetTipHeight() == 3);
     CHECK(node1.GetTipHash() == blockC);
 
-    // Invalidate blockB - should rewind to blockA
-    bool invalidated = node1.GetChainstate().InvalidateBlock(blockB);
+    node2.ConnectTo(1);
+    for (int i = 0; i < 20; i++) network.AdvanceTime(network.GetCurrentTime() + 100);
+    CHECK(node2.GetTipHeight() == 3);
+    CHECK(node2.GetTipHash() == blockC);
+
+    node2.DisconnectFrom(1);
+    network.AdvanceTime(network.GetCurrentTime() + 100);
+
+    // Invalidate blockB on node2 and build D,E,F
+    bool invalidated = node2.GetChainstate().InvalidateBlock(blockB);
     REQUIRE(invalidated);
-    CHECK(node1.GetTipHeight() == 1);
-    CHECK(node1.GetTipHash() == blockA);
+    CHECK(node2.GetTipHeight() == 1);
+    CHECK(node2.GetTipHash() == blockA);
 
-    // Mine alternative chain D-E-F-G (longer than original B-C)
-    uint256 blockD = node1.MineBlock();
-    uint256 blockE = node1.MineBlock();
-    uint256 blockF = node1.MineBlock();
-    uint256 blockG = node1.MineBlock();
+    uint256 blockD = node2.MineBlock(); (void)blockD;
+    uint256 blockE = node2.MineBlock(); (void)blockE;
+    uint256 blockF = node2.MineBlock();
     network.AdvanceTime(network.GetCurrentTime() + 100);
-<<<<<<< HEAD
-=======
     CHECK(node2.GetTipHeight() == 4);
 
     node2.ConnectTo(1);
@@ -58,11 +60,9 @@
     // also has an OUTBOUND connection to the announcer so it will initiate GETHEADERS.
     node1.ConnectTo(2);
     for (int i = 0; i < 100; i++) network.AdvanceTime(network.GetCurrentTime() + 100);
->>>>>>> 170ea415
 
-    // Should be on new chain A-D-E-F-G (height 5)
-    CHECK(node1.GetTipHeight() == 5);
-    CHECK(node1.GetTipHash() == blockG);
+    CHECK(node1.GetTipHeight() == 4);
+    CHECK(node1.GetTipHash() == blockF);
 }
 
 TEST_CASE("InvalidateBlock - Competing chains (test2)", "[invalidateblock][functional][network]") {
