--- conflicted
+++ resolved
@@ -286,18 +286,12 @@
   io_context_.restart();
 }
 
-<<<<<<< HEAD
-bool NetworkManager::connect_to(const protocol::NetworkAddress &addr,
-                                 ConnectionType conn_type) {
-  LOG_NET_TRACE("connect_to() called with type={}", ConnectionTypeAsString(conn_type));
-=======
 bool NetworkManager::connect_to(const protocol::NetworkAddress &addr) {
   return connect_to_with_permissions(addr, NetPermissionFlags::None);
 }
 
 bool NetworkManager::connect_to_with_permissions(const protocol::NetworkAddress &addr, NetPermissionFlags permissions) {
   LOG_NET_TRACE("connect_to() called");
->>>>>>> 170ea415
 
   if (!running_.load(std::memory_order_acquire)) {
     LOG_NET_TRACE("connect_to() failed: not running");
@@ -313,19 +307,16 @@
   const std::string &address = *ip_opt;
   uint16_t port = addr.port;
 
-  // MANUAL connections bypass ban/discourage checks (user explicitly requested)
-  if (conn_type != ConnectionType::MANUAL) {
-    // Check if address is banned
-    if (ban_man_ && ban_man_->IsBanned(address)) {
-      LOG_NET_TRACE("refusing to connect to banned address: {}", address);
-      return false;
-    }
-
-    // Check if address is discouraged
-    if (ban_man_ && ban_man_->IsDiscouraged(address)) {
-      LOG_NET_TRACE("refusing to connect to discouraged address: {}", address);
-      return false;
-    }
+  // Check if address is banned
+  if (ban_man_ && ban_man_->IsBanned(address)) {
+    LOG_NET_TRACE("refusing to connect to banned address: {}", address);
+    return false;
+  }
+
+  // Check if address is discouraged
+  if (ban_man_ && ban_man_->IsDiscouraged(address)) {
+    LOG_NET_TRACE("refusing to connect to discouraged address: {}", address);
+    return false;
   }
 
   // SECURITY: Prevent duplicate outbound connections to same peer
@@ -337,15 +328,12 @@
   }
 
   // Check if we can add more outbound connections
-  // MANUAL and FEELER connections don't count against the limit
-  if (conn_type != ConnectionType::MANUAL && conn_type != ConnectionType::FEELER) {
-    bool needs_more = peer_manager_->needs_more_outbound();
-    size_t outbound = peer_manager_->outbound_count();
-    LOG_NET_TRACE("connect_to(): needs_more_outbound={}, outbound_count={}", needs_more, outbound);
-    if (!needs_more) {
-      LOG_NET_TRACE("connect_to() failed: don't need more outbound connections");
-      return false;
-    }
+  bool needs_more = peer_manager_->needs_more_outbound();
+  size_t outbound = peer_manager_->outbound_count();
+  LOG_NET_TRACE("connect_to(): needs_more_outbound={}, outbound_count={}", needs_more, outbound);
+  if (!needs_more) {
+    LOG_NET_TRACE("connect_to() failed: don't need more outbound connections");
+    return false;
   }
 
   // We need to capture the peer_id in the connection callback, but we don't
@@ -405,7 +393,7 @@
   // Create outbound peer with the connection (will be in CONNECTING state)
   // Store target address for duplicate connection prevention (Bitcoin Core pattern)
   auto peer = Peer::create_outbound(io_context_, connection, config_.network_magic,
-                                     current_height, address, port, conn_type);
+                                     current_height, address, port);
   if (!peer) {
     LOG_NET_ERROR("Failed to create peer for {}:{}", address, port);
     return false;
@@ -436,7 +424,7 @@
 }
 
 bool NetworkManager::already_connected_to_address(const std::string& address, uint16_t port) {
-  // Check existing connections to prevent duplicates
+  // Bitcoin Core pattern: Check existing connections to prevent duplicates
   // Uses peer_manager's find_peer_by_address which iterates through all peers
   // Returns true if we already have a connection to this address:port
   return peer_manager_->find_peer_by_address(address, port) != -1;
@@ -456,6 +444,7 @@
 
 void NetworkManager::bootstrap_from_fixed_seeds(const chain::ChainParams &params) {
   // Bootstrap AddressManager from hardcoded seed nodes
+  // (follows Bitcoin's ThreadDNSAddressSeed logic when addrman is empty)
 
   const auto &fixed_seeds = params.FixedSeeds();
 
@@ -598,6 +587,8 @@
     addr_manager_->attempt(addr);
 
     // Try to connect
+    // Bitcoin Core: Don't mark as failed here for other failure cases
+    // The connection callback will mark as failed for actual network errors
     if (!connect_to(addr)) {
       LOG_NET_TRACE("Failed to initiate connection to {}:{}", ip_str, addr.port);
       // Note: Don't call addr_manager_->failed() here
@@ -694,10 +685,13 @@
     ban_man_->SweepDiscouraged();
   }
 
-  // Periodically announce our tip to peers
+  // Periodically announce our tip to peers (Bitcoin Core pattern: queue only, SendMessages loop flushes)
   if (block_relay_manager_) {
     block_relay_manager_->AnnounceTipToAllPeers();
   }
+
+  // TODO: Sync timeout logic should be moved to HeaderSyncManager
+  // For now, HeaderSyncManager handles its own timeout tracking internally
 
   // Check if we need to start initial sync
   check_initial_sync();
@@ -910,8 +904,12 @@
       [this](PeerPtr peer, std::unique_ptr<message::Message> msg) {
         return handle_message(peer, std::move(msg));
       });
-}
-
+
+  // No need to register peer - network::PeerManager already tracks all peers
+  // Misbehavior tracking is now handled by the unified PeerManager
+}
+
+// Bitcoin Core CheckIncomingNonce pattern (net.cpp:370-378)
 // Check if incoming nonce matches any outbound peer's local nonce
 // Returns true if OK (not self-connection), false if self-connection detected
 bool NetworkManager::check_incoming_nonce(uint64_t nonce) {
@@ -934,11 +932,14 @@
 
 bool NetworkManager::handle_message(PeerPtr peer,
                                     std::unique_ptr<message::Message> msg) {
+  // SECURITY: Bitcoin Core pattern - detect SELF-connections in VERSION handler
+  // Reference: net_processing.cpp:3453-3459 ProcessMessage() for "version"
   // This ONLY detects when we connect to ourselves (e.g., 127.0.0.1)
   // It does NOT handle bidirectional connections between different nodes
   if (msg->command() == protocol::commands::VERSION) {
     auto* version_msg = static_cast<message::VersionMessage*>(msg.get());
 
+    // Bitcoin Core: Only check INBOUND connections for self-connection
     // If this is an inbound peer, check if their nonce matches any of our
     // outbound peers' nonces (which would mean we connected to ourselves)
     if (peer->is_inbound()) {
