--- conflicted
+++ resolved
@@ -50,23 +50,15 @@
   auto all_peers = peer_manager_.get_all_peers();
   for (const auto &peer : all_peers) {
     if (peer && peer->is_connected() && peer->state() == PeerState::READY) {
-      // Thread-safe access to block announcement queue
-      // CRITICAL: Hold announce_mutex_ throughout check-and-queue to prevent TOCTOU race
-      peer->with_block_inv_queue([&](auto& queue) {
+      // Check per-peer TTL; suppress re-announce of same tip within TTL regardless of queue state
+      bool same_tip = false;
+      bool within_ttl = false;
+      {
         std::lock_guard<std::mutex> guard(announce_mutex_);
-
-        // Check per-peer TTL; suppress re-announce of same tip within TTL
         auto it_hash = last_announced_to_peer_.find(peer->id());
         auto it_time = last_announce_time_s_.find(peer->id());
-        const bool same_tip = (it_hash != last_announced_to_peer_.end() && it_hash->second == current_tip_hash);
+        same_tip = (it_hash != last_announced_to_peer_.end() && it_hash->second == current_tip_hash);
         const bool have_time = (it_time != last_announce_time_s_.end());
-<<<<<<< HEAD
-        const bool within_ttl = have_time && (now_s - it_time->second < REANNOUNCE_INTERVAL_SEC);
-
-        if (same_tip && within_ttl) {
-          return; // Skip - already announced recently
-        }
-=======
         within_ttl = have_time && (now_s - it_time->second < REANNOUNCE_INTERVAL_SEC);
       }
       if (same_tip && within_ttl) {
@@ -74,14 +66,16 @@
         // (suppression window stays fixed until a new enqueue occurs)
         continue;
       }
->>>>>>> 170ea415
-
+
+      // Thread-safe access to block announcement queue
+      peer->with_block_inv_queue([&](auto& queue) {
         // Only add if not already in this peer's queue (per-peer deduplication)
         // TTL refresh policy: we refresh last_announce_time_s_ ONLY when we enqueue;
         // if already present, we leave timestamps unchanged to avoid extending TTL spuriously.
         if (std::find(queue.begin(), queue.end(), current_tip_hash) == queue.end()) {
           queue.push_back(current_tip_hash);
           // Record last announcement (hash + time)
+          std::lock_guard<std::mutex> guard(announce_mutex_);
           last_announced_to_peer_[peer->id()] = current_tip_hash;
           last_announce_time_s_[peer->id()] = now_s;
         }
@@ -108,6 +102,7 @@
   LOG_NET_DEBUG("Adding tip to peer {} announcement queue (height={}, hash={})",
                 peer->id(), tip->nHeight, current_tip_hash.GetHex().substr(0, 16));
 
+  // Time now (mocked unix seconds)
   const int64_t now_s = util::GetTime();
   static constexpr int64_t REANNOUNCE_INTERVAL_SEC = 10LL * 60;
 
@@ -193,7 +188,7 @@
   LOG_NET_INFO("Relaying block {} to {} peers", block_hash.GetHex(),
                peer_manager_.peer_count());
 
-  // Time now  for TTL bookkeeping
+  // Time now (mocked unix seconds) for TTL bookkeeping
   const int64_t now_s = util::GetTime();
 
   // Send to all connected peers
